"""
Printernizer - Professional 3D Print Management System
Main application entry point for production deployment.

Enterprise-grade 3D printer fleet management with configurable compliance features.
"""

import asyncio
import logging
import os
import signal
import sys
from contextlib import asynccontextmanager
from pathlib import Path

# Add parent directory to Python path for src imports when running from src/
current_dir = Path(__file__).parent
parent_dir = current_dir.parent
if str(parent_dir) not in sys.path:
    sys.path.insert(0, str(parent_dir))

import structlog
import uvicorn
from fastapi import FastAPI, Request, status
from fastapi.exceptions import RequestValidationError
from fastapi.middleware.cors import CORSMiddleware
from fastapi.responses import JSONResponse
from fastapi.staticfiles import StaticFiles
from prometheus_client import Counter, Histogram, generate_latest, CONTENT_TYPE_LATEST

from src.api.routers import (
    health_router,
    printers_router,
    jobs_router,
    files_router,
    analytics_router,
    system_router,
    websocket_router,
    settings_router,
    errors_router,
    camera_router
)
from src.api.routers.websocket import broadcast_printer_status
from src.api.routers.ideas import router as ideas_router
from src.api.routers.idea_url import router as idea_url_router
from src.api.routers.trending import router as trending_router
from src.api.routers.debug import router as debug_router
from src.api.routers.library import router as library_router
from src.api.routers.materials import router as materials_router
from src.database.database import Database
from src.services.event_service import EventService
from src.services.config_service import ConfigService
from src.services.printer_service import PrinterService
from src.services.file_service import FileService
from src.services.file_watcher_service import FileWatcherService
from src.services.migration_service import MigrationService
from src.services.monitoring_service import monitoring_service
from src.services.trending_service import TrendingService
from src.services.thumbnail_service import ThumbnailService
from src.services.url_parser_service import UrlParserService
from src.utils.logging_config import setup_logging
from src.utils.exceptions import PrinternizerException
from src.utils.middleware import (
    RequestTimingMiddleware,
    GermanComplianceMiddleware,
    SecurityHeadersMiddleware
)
from src.utils.version import get_version
from src.utils.timing import StartupTimer


# Application version - Automatically extracted from git tags
# Fallback version used when git is unavailable
APP_VERSION = get_version(fallback="1.5.9")


# Prometheus metrics - initialized once
try:
    REQUEST_COUNT = Counter('printernizer_requests_total', 'Total requests', ['method', 'endpoint', 'status'])
    REQUEST_DURATION = Histogram('printernizer_request_duration_seconds', 'Request duration')
    ACTIVE_CONNECTIONS = Counter('printernizer_active_connections', 'Active WebSocket connections')
except ValueError:
    # Metrics already registered (happens during reload)
    from prometheus_client import REGISTRY
    REQUEST_COUNT = REGISTRY._names_to_collectors['printernizer_requests_total']
    REQUEST_DURATION = REGISTRY._names_to_collectors['printernizer_request_duration_seconds']
    ACTIVE_CONNECTIONS = REGISTRY._names_to_collectors['printernizer_active_connections']


@asynccontextmanager
async def lifespan(app: FastAPI):
    """Application lifespan context manager for startup/shutdown."""
    # Startup
    setup_logging()
    logger = structlog.get_logger()

    # Initialize startup performance timer
    timer = StartupTimer()

    logger.info("=" * 60)
    logger.info("Starting Printernizer application", version=APP_VERSION)
    logger.info("=" * 60)

    # Initialize database
    timer.start("Database initialization")
    logger.info("Initializing database...")
    database = Database()
    await database.initialize()
    app.state.database = database
    timer.end("Database initialization")
    logger.info("[OK] Database initialized successfully")

    # Run database migrations
    timer.start("Database migrations")
    logger.info("Running database migrations...")
    migration_service = MigrationService(database)
    await migration_service.run_migrations()
    app.state.migration_service = migration_service
    timer.end("Database migrations")
    logger.info("[OK] Database migrations completed")
    
    # Initialize services
    timer.start("Core services initialization")
    logger.info("Initializing core services...")
    config_service = ConfigService(database=database)
    event_service = EventService()
    printer_service = PrinterService(database, event_service, config_service)
    timer.end("Core services initialization")
    logger.info("[OK] Core services initialized")

    # Initialize Library and Material services in parallel (independent)
    timer.start("Domain services initialization (parallel)")
    logger.info("Initializing library and material services in parallel...")
    from src.services.library_service import LibraryService
    from src.services.material_service import MaterialService

    async def init_library():
        library_service = LibraryService(database, config_service, event_service)
        await library_service.initialize()
        return library_service

    async def init_material():
        material_service = MaterialService(database, event_service)
        await material_service.initialize()
        return material_service

    # Run in parallel
    library_service, material_service = await asyncio.gather(
        init_library(),
        init_material()
    )
    timer.end("Domain services initialization (parallel)")
    logger.info("[OK] Library and material services initialized")

    # Initialize file watcher and ideas services in parallel (independent)
    timer.start("File system & ideas services initialization (parallel)")
    logger.info("Initializing file watcher and ideas services in parallel...")

    async def init_file_watcher():
        return FileWatcherService(config_service, event_service, library_service)

    async def init_ideas_services():
        return ThumbnailService(event_service), UrlParserService()

    # Run in parallel
    (file_watcher_service, (thumbnail_service, url_parser_service)) = await asyncio.gather(
        init_file_watcher(),
        init_ideas_services()
    )
    timer.end("File system & ideas services initialization (parallel)")
    logger.info("[OK] File watcher and ideas services initialized")

    # Initialize file service (depends on file_watcher)
    timer.start("File service initialization")
    logger.info("Initializing file service...")
    file_service = FileService(database, event_service, file_watcher_service, printer_service, config_service, library_service)
    timer.end("File service initialization")
    logger.info("[OK] File service initialized")

    # Set file service reference in printer service for circular dependency
    printer_service.file_service = file_service

<<<<<<< HEAD
=======
    # Initialize Ideas-related services
    logger.info("Initializing ideas and trending services...")
    thumbnail_service = ThumbnailService(event_service)
    url_parser_service = UrlParserService()
    trending_service = TrendingService(database, event_service)
    await trending_service.initialize()
    logger.info("[OK] Ideas services initialized")

>>>>>>> d4ca75f9
    app.state.config_service = config_service
    app.state.event_service = event_service
    app.state.printer_service = printer_service
    app.state.file_service = file_service
    app.state.file_watcher_service = file_watcher_service
    app.state.thumbnail_service = thumbnail_service
    app.state.url_parser_service = url_parser_service
    app.state.trending_service = trending_service
    app.state.library_service = library_service
    app.state.material_service = material_service

    # Initialize and start background services in parallel
    timer.start("Background services startup (parallel)")
    logger.info("Starting background services in parallel...")
    await asyncio.gather(
        event_service.start(),
        printer_service.initialize()
    )
    timer.end("Background services startup (parallel)")
    logger.info("[OK] Background services started")

    # Subscribe WebSocket broadcast for individual printer status updates (includes thumbnails)
    async def _on_printer_status_update(data):
        try:
            # data contains printer_id and status fields
            await broadcast_printer_status(
                printer_id=data.get("printer_id"),
                status_data=data
            )
        except Exception as e:
            logger.warning("Failed to broadcast printer status update", error=str(e))

    event_service.subscribe("printer_status_update", _on_printer_status_update)

    # Initialize Ideas-related services
    # logger.info("Starting trending service...")  # DISABLED
    # await trending_service.initialize()  # DISABLED
    # logger.info("[OK] Trending service started")  # DISABLED

    # Start printer monitoring and file watcher in parallel
    timer.start("Monitoring services startup (parallel)")
    logger.info("Starting printer monitoring and file watcher in parallel...")

    async def start_printer_monitoring():
        try:
            await printer_service.start_monitoring()
            logger.info("[OK] Printer monitoring started successfully")
        except Exception as e:
            logger.warning("[WARNING] Failed to start printer monitoring", error=str(e))

    async def start_file_watcher():
        try:
            await file_watcher_service.start()
            logger.info("[OK] File watcher service started successfully")
        except Exception as e:
            logger.warning("[WARNING] Failed to start file watcher service", error=str(e))

    # Run in parallel
    await asyncio.gather(
        start_printer_monitoring(),
        start_file_watcher()
    )
    timer.end("Monitoring services startup (parallel)")

    # Generate startup performance report
    timer.report()

    # Server ready confirmation with useful connection information
    port = os.getenv("PORT", "8000")
    logger.info("=" * 60)
    logger.info("🚀 PRINTERNIZER BACKEND READY")
    logger.info(f"Server is accepting connections at http://0.0.0.0:{port}")
    logger.info(f"API documentation available at http://0.0.0.0:{port}/docs")
    logger.info(f"Health check endpoint: http://0.0.0.0:{port}/api/v1/health")
    if os.getenv("DISABLE_RELOAD") == "true":
        logger.info("⚡ Fast startup mode (reload disabled)")
    logger.info("=" * 60)
    
    yield
    
    # Shutdown with proper error handling and timeouts
    logger.info("Shutting down Printernizer gracefully")
    shutdown_timeout = 30  # seconds

    async def shutdown_with_timeout(coro, service_name: str, timeout: float = 10):
        """Execute shutdown coroutine with timeout."""
        try:
            await asyncio.wait_for(coro, timeout=timeout)
            logger.info(f"{service_name} stopped successfully")
        except asyncio.TimeoutError:
            logger.warning(f"{service_name} shutdown timed out after {timeout}s")
        except Exception as e:
            logger.warning(f"Error stopping {service_name}", error=str(e))

    # Shutdown services in parallel where possible
    shutdown_tasks = []

    # Printer service shutdown
    if hasattr(app.state, 'printer_service') and app.state.printer_service:
        shutdown_tasks.append(
            shutdown_with_timeout(
                app.state.printer_service.shutdown(),
                "Printer service",
                timeout=15
            )
        )

    # File watcher service
    if hasattr(app.state, 'file_watcher_service') and app.state.file_watcher_service:
        shutdown_tasks.append(
            shutdown_with_timeout(
                app.state.file_watcher_service.stop(),
                "File watcher service",
                timeout=5
            )
        )

    # Trending service
    if hasattr(app.state, 'trending_service') and app.state.trending_service:
        shutdown_tasks.append(
            shutdown_with_timeout(
                app.state.trending_service.cleanup(),
                "Trending service",
                timeout=5
            )
        )

    # Thumbnail service
    if hasattr(app.state, 'thumbnail_service') and app.state.thumbnail_service:
        shutdown_tasks.append(
            shutdown_with_timeout(
                app.state.thumbnail_service.cleanup(),
                "Thumbnail service",
                timeout=5
            )
        )

    # URL parser service
    if hasattr(app.state, 'url_parser_service') and app.state.url_parser_service:
        shutdown_tasks.append(
            shutdown_with_timeout(
                app.state.url_parser_service.close(),
                "URL parser service",
                timeout=5
            )
        )

    # Execute all service shutdowns in parallel
    if shutdown_tasks:
        await asyncio.gather(*shutdown_tasks, return_exceptions=True)

    # Stop event service (depends on other services)
    if hasattr(app.state, 'event_service') and app.state.event_service:
        await shutdown_with_timeout(
            app.state.event_service.stop(),
            "Event service",
            timeout=5
        )

    # Close database connection last
    if hasattr(app.state, 'database') and app.state.database:
        await shutdown_with_timeout(
            app.state.database.close(),
            "Database",
            timeout=5
        )

    logger.info("Printernizer shutdown complete")


def create_application() -> FastAPI:
    """Create FastAPI application with production configuration."""
    
    # Initialize settings to get configuration
    from src.services.config_service import Settings
    settings = Settings()
    
    app = FastAPI(
        title="Printernizer API",
        description="Professional 3D Print Management System for Bambu Lab & Prusa Printers",
        version=APP_VERSION,
        docs_url="/docs" if os.getenv("ENVIRONMENT") == "development" else None,
        redoc_url="/redoc" if os.getenv("ENVIRONMENT") == "development" else None,
        lifespan=lifespan,
        redirect_slashes=False  # Disable automatic trailing slash redirects to fix API routing with StaticFiles
    )
    
    # CORS Configuration
    cors_origins = settings.get_cors_origins()
    # Add additional origins for development
    if settings.environment == "development":
        cors_origins.extend([
            "http://localhost:3000",
            "http://127.0.0.1:3000",
            "http://192.168.176.159:3000",
            "http://localhost:8000",
            "http://127.0.0.1:8000",
            "http://192.168.176.159:8000"
        ])
    
    app.add_middleware(
        CORSMiddleware,
        allow_origins=cors_origins,
        allow_credentials=True,
        allow_methods=["GET", "POST", "PUT", "DELETE", "PATCH"],
        allow_headers=["*"],
    )
    
    # Home Assistant Ingress security middleware (only active when HA_INGRESS=true)
    if os.getenv("HA_INGRESS") == "true":
        logger = structlog.get_logger()
        logger.info("Home Assistant Ingress mode enabled - trusting HA authentication")

        @app.middleware("http")
        async def ingress_security_middleware(request: Request, call_next):
            """Log requests in HA Ingress mode but allow all (HA handles auth)."""
            client_ip = request.client.host if request.client else None

            # In HA Ingress mode, Home Assistant already handles authentication
            # and security before forwarding requests to the add-on.
            # We trust HA's authentication and don't need additional IP restrictions.
            # Just log the request for debugging purposes.
            if logger.isEnabledFor(logging.DEBUG):
                logger.debug(
                    "HA Ingress request",
                    client_ip=client_ip,
                    path=request.url.path,
                    method=request.method
                )

            return await call_next(request)

    # Security and compliance middleware
    app.add_middleware(SecurityHeadersMiddleware)
    app.add_middleware(GermanComplianceMiddleware)
    app.add_middleware(RequestTimingMiddleware)
    
    # API Routes
    app.include_router(health_router, prefix="/api/v1", tags=["Health"])
    app.include_router(printers_router, prefix="/api/v1/printers", tags=["Printers"])
    app.include_router(camera_router, prefix="/api/v1/printers", tags=["Camera"])
    app.include_router(jobs_router, prefix="/api/v1/jobs", tags=["Jobs"])
    app.include_router(files_router, prefix="/api/v1/files", tags=["Files"])
    app.include_router(library_router, prefix="/api/v1", tags=["Library"])  # New library system
    app.include_router(materials_router, prefix="/api/v1", tags=["Materials"])  # Material management
    app.include_router(analytics_router, prefix="/api/v1", tags=["Analytics"])
    app.include_router(ideas_router, prefix="/api/v1", tags=["Ideas"])
    app.include_router(idea_url_router, prefix="/api/v1", tags=["Ideas-URL"])
    app.include_router(trending_router, prefix="/api/v1", tags=["Trending"])
    app.include_router(system_router, prefix="/api/v1/system", tags=["System"])
    app.include_router(settings_router, prefix="/api/v1/settings", tags=["Settings"])
    app.include_router(errors_router, prefix="/api/v1/errors", tags=["Error Reporting"])
    app.include_router(websocket_router, prefix="/ws", tags=["WebSocket"])
    # Temporary debug endpoints (remove before production if not needed)
    app.include_router(debug_router, prefix="/api/v1/debug", tags=["Debug"])
    
    # Static files and frontend
    frontend_path = Path(__file__).parent.parent / "frontend"
    if frontend_path.exists():
        logger = structlog.get_logger()
        logger.info("Mounting frontend static files", path=str(frontend_path))

        # Serve specific HTML files first
        @app.get("/")
        async def read_index():
            from fastapi.responses import FileResponse
            return FileResponse(str(frontend_path / "index.html"))

        # Handle Home Assistant Ingress double-slash issue
        # HA Ingress sometimes forwards requests as // instead of /
        @app.get("//")
        async def read_index_double_slash():
            from fastapi.responses import FileResponse
            return FileResponse(str(frontend_path / "index.html"))

        @app.get("/debug")
        async def read_debug():
            from fastapi.responses import FileResponse
            return FileResponse(str(frontend_path / "debug.html"))

        # Mount static files at root for proper resource loading
        # This must be done AFTER all API routes and specific routes are registered
        # so that API routes take precedence
        app.mount("/", StaticFiles(directory=str(frontend_path), html=True), name="frontend")

        logger.info("Frontend routes configured successfully")
    
    # Prometheus metrics endpoint
    @app.get("/metrics")
    async def metrics():
        from fastapi.responses import Response
        return Response(generate_latest(), media_type=CONTENT_TYPE_LATEST)
    
    # Global exception handlers
    @app.exception_handler(PrinternizerException)
    async def printernizer_exception_handler(request: Request, exc: PrinternizerException):
        logger = structlog.get_logger()
        logger.error("Printernizer exception", error=str(exc), path=request.url.path)
        
        return JSONResponse(
            status_code=exc.status_code,
            content={
                "error": exc.error_code,
                "message": exc.message,
                "details": exc.details,
                "timestamp": exc.timestamp.isoformat()
            }
        )
    
    @app.exception_handler(RequestValidationError)
    async def validation_exception_handler(request: Request, exc: RequestValidationError):
        logger = structlog.get_logger()
        logger.warning("Validation error", errors=exc.errors(), path=request.url.path)
        
        return JSONResponse(
            status_code=status.HTTP_422_UNPROCESSABLE_ENTITY,
            content={
                "error": "VALIDATION_ERROR",
                "message": "Request validation failed",
                "details": exc.errors()
            }
        )
    
    @app.exception_handler(Exception)
    async def general_exception_handler(request: Request, exc: Exception):
        logger = structlog.get_logger()
        logger.error("Unhandled exception", error=str(exc), path=request.url.path, exc_info=True)
        
        return JSONResponse(
            status_code=status.HTTP_500_INTERNAL_SERVER_ERROR,
            content={
                "error": "INTERNAL_SERVER_ERROR",
                "message": "An internal server error occurred",
                "details": None
            }
        )
    
    return app


def setup_signal_handlers():
    """Setup graceful shutdown signal handlers."""
    def signal_handler(signum, frame):
        logger = structlog.get_logger()
        logger.info("Received shutdown signal", signal=signum)
        sys.exit(0)
    
    signal.signal(signal.SIGINT, signal_handler)
    signal.signal(signal.SIGTERM, signal_handler)


app = create_application()


if __name__ == "__main__":
    # Production server configuration
    setup_signal_handlers()

    port = int(os.getenv("PORT", 8000))
    host = "0.0.0.0"

    config = {
        "host": host,
        "port": port,
        "workers": 1,  # Force single worker to avoid database initialization conflicts
        "log_level": os.getenv("LOG_LEVEL", "info").lower(),  # Normalize to lowercase for uvicorn
        "access_log": True,
        "use_colors": False,
        "server_header": False,
        "date_header": False
    }

    # Development mode configuration with reload optimizations
    if os.getenv("ENVIRONMENT") == "development":
        # Allow disabling reload for faster startup when needed
        use_reload = os.getenv("DISABLE_RELOAD", "false").lower() != "true"

        config.update({
            "reload": use_reload,
            "reload_dirs": ["src"] if use_reload else [],
            "reload_excludes": [
                "*.db",           # SQLite database files
                "*.db-journal",   # Database journals
                "*.db-shm",       # Shared memory files
                "*.db-wal",       # Write-ahead log files
                "*.log",          # Log files
                "__pycache__",    # Python cache directories
                "*.pyc",          # Compiled Python files
                ".pytest_cache",  # Test cache
                "frontend/*",     # Frontend static files
                "*/downloads/*",  # Downloads directory
            ],
            "workers": 1
        })

    # Log server startup
    logger = structlog.get_logger()
    logger.info("=" * 60)
    logger.info("STARTING UVICORN SERVER")
    logger.info(f"Listening on: http://{host}:{port}")
    logger.info(f"Environment: {os.getenv('ENVIRONMENT', 'production')}")
    logger.info(f"Deployment Mode: {os.getenv('DEPLOYMENT_MODE', 'standalone')}")
    if os.getenv("HA_INGRESS") == "true":
        logger.info("Home Assistant Ingress: ENABLED")
    logger.info("=" * 60)

    uvicorn.run("src.main:app", **config)<|MERGE_RESOLUTION|>--- conflicted
+++ resolved
@@ -180,17 +180,14 @@
     # Set file service reference in printer service for circular dependency
     printer_service.file_service = file_service
 
-<<<<<<< HEAD
-=======
-    # Initialize Ideas-related services
-    logger.info("Initializing ideas and trending services...")
-    thumbnail_service = ThumbnailService(event_service)
-    url_parser_service = UrlParserService()
+    # Initialize TrendingService (re-enabled in master)
+    timer.start("Trending service initialization")
+    logger.info("Initializing trending service...")
     trending_service = TrendingService(database, event_service)
     await trending_service.initialize()
-    logger.info("[OK] Ideas services initialized")
-
->>>>>>> d4ca75f9
+    timer.end("Trending service initialization")
+    logger.info("[OK] Trending service initialized")
+
     app.state.config_service = config_service
     app.state.event_service = event_service
     app.state.printer_service = printer_service
